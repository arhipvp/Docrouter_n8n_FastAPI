from pathlib import Path
import os
import sys
import json
import glob
import shutil
import tempfile
import threading
import queue
import logging
import time
from typing import Optional, List, Dict, Any
from datetime import datetime

from fastapi import FastAPI, UploadFile, File, Form, Request, HTTPException
from fastapi.responses import JSONResponse
from fastapi.middleware.cors import CORSMiddleware
from pydantic import BaseModel
from langdetect import detect_langs
import httpx

# === PDF stack: PyMuPDF for text, OCRmyPDF for OCR (internally uses Tesseract) ===
import fitz  # PyMuPDF
import ocrmypdf

# --------------------------------------------------------------------------------------
# Logging
# --------------------------------------------------------------------------------------
logging.basicConfig(
    level=logging.INFO,
    format="%(asctime)s [%(levelname)s] %(name)s | %(message)s"
)
logger = logging.getLogger("docrouter.fastapi")

ARCHIVE_ROOT = Path(r"C:\Data\archive").resolve()
INBOX_ROOT = Path(r"C:\Data\inbox").resolve()

# --------------------------------------------------------------------------------------
# Langdetect globals
# --------------------------------------------------------------------------------------
LANGDETECT_LOCK = threading.Lock()
LANGDETECT_READY = False

# --------------------------------------------------------------------------------------
# Models
# --------------------------------------------------------------------------------------
class RouteApplyIn(BaseModel):
    inbox_name: str                  # исходное имя файла из инбокса (с расширением)
    selected_path: str               # относительный путь с '/' (как отдаёт ИИ)

class ContentBundle(BaseModel):
    text: str
    source: Optional[str] = None


class MoveIn(BaseModel):
    src_path: str
    dest_dir: str
    dest_name: str
<<<<<<< HEAD
    metadata: Optional[Any] = None
    content: Optional[Any] = None
=======
    metadata: Optional[Dict[str, Any]] = None
    summaries: Optional[Dict[str, str]] = None
    content: Optional[Dict[str, ContentBundle]] = None
    content_truncated: Optional[bool] = None
    source_text: Optional[str] = None
>>>>>>> 28a27c3e

class MkdirIn(BaseModel):
    rel_path: str  # относительный путь от C:\Data\archive (со слэшами '/')

class ExtractByPathIn(BaseModel):
    file_path: str
    ocr_langs: Optional[str] = "deu+eng+rus"

class LangIn(BaseModel):
    text: str

class DecisionInit(BaseModel):
    request_id: str
    resume_url: str
    folder_endpoints: List[str]
    suggested_path: Optional[str] = None
    preview_text: Optional[str] = None

# --------------------------------------------------------------------------------------
# App
# --------------------------------------------------------------------------------------

app = FastAPI(title="Doc pipeline utils")

# CORS (на всякий случай — удобно для локальных тестов/браузера)
app.add_middleware(
    CORSMiddleware,
    allow_origins=["*"],
    allow_credentials=True,
    allow_methods=["*"],
    allow_headers=["*"],
)

# Глобальный HTTP-middleware для логов всех запросов
@app.middleware("http")
async def log_requests(request: Request, call_next):
    start = time.time()
    path = request.url.path
    method = request.method
    try:
        logger.info(f"➡ {method} {path}")
        response = await call_next(request)
        dur_ms = int((time.time() - start) * 1000)
        logger.info(f"⬅ {method} {path} → {response.status_code} ({dur_ms} ms)")
        return response
    except Exception as e:
        dur_ms = int((time.time() - start) * 1000)
        logger.exception(f"✖ {method} {path} crashed after {dur_ms} ms: {e}")
        raise

# --------------------------------------------------------------------------------------
# Helpers: text extraction
# --------------------------------------------------------------------------------------
def safe(s: str) -> str:
    return (s or "").strip().replace("/", "_").replace("\\", "_").replace(":", "_")\
        .replace("*", "_").replace("?", "_").replace('"', "_").replace("<", "_")\
        .replace(">", "_").replace("|", "_")[:80]


<<<<<<< HEAD
def _coerce_json_like(value: Any, field_name: str) -> Optional[Any]:
    """Принимает dict/строку JSON и приводит к питоновскому объекту."""
    if value is None:
        return None
    if isinstance(value, (dict, list)):
        return value
    if isinstance(value, BaseModel):
        return value.model_dump()
    if isinstance(value, str):
        stripped = value.strip()
        if not stripped:
            return None
        try:
            return json.loads(stripped)
        except json.JSONDecodeError:
            logger.warning(f"/fs-move: {field_name} received a non-JSON string; keeping raw text")
            return stripped
    logger.warning(f"/fs-move: {field_name} has unsupported type {type(value)}; ignoring")
    return None


def _ensure_mapping(value: Any, field_name: str) -> Dict[str, Any]:
    coerced = _coerce_json_like(value, field_name)
    if coerced is None:
        return {}
    if isinstance(coerced, dict):
        return coerced
    logger.warning(f"/fs-move: {field_name} is not a dict after coercion; ignoring")
    return {}


def _split_content_entry(entry: Any) -> tuple[str, Dict[str, Any]]:
    text = ""
    meta: Dict[str, Any] = {}
    if isinstance(entry, dict):
        text = str(entry.get("text") or "")
        meta = {k: v for k, v in entry.items() if k != "text"}
    elif isinstance(entry, str):
        text = entry
    elif entry is not None:
        text = str(entry)
    return text, meta


def _create_sidecars(dest: Path, src: str, metadata_raw: Any, content_raw: Any) -> Dict[str, str]:
    metadata = _ensure_mapping(metadata_raw, "metadata").copy()
    content = _ensure_mapping(content_raw, "content")

    archive_rel = None
    try:
        archive_rel = dest.relative_to(ARCHIVE_ROOT)
    except ValueError:
        archive_rel = None

    metadata.setdefault("pdf_name", dest.name)
    metadata.setdefault("pdf_path", str(dest))
    metadata.setdefault("generated_at", datetime.utcnow().isoformat() + "Z")

    source_info = metadata.get("source_pdf")
    if not isinstance(source_info, dict):
        source_info = {}
    source_info.setdefault("moved_from", src)
    source_info.setdefault("archive_dir", str(dest.parent))
    source_info.setdefault("archive_file", dest.name)
    if archive_rel is not None:
        source_info.setdefault("archive_rel", str(archive_rel))
    metadata["source_pdf"] = source_info

    metadata_path = dest.with_name("metadata.json")
    ru_path = dest.with_name("content.ru.txt")
    de_path = dest.with_name("content.de.txt")

    ru_text, ru_meta = _split_content_entry(content.get("ru")) if isinstance(content, dict) else ("", {})
    de_text, de_meta = _split_content_entry(content.get("de")) if isinstance(content, dict) else ("", {})

    content_meta: Dict[str, Any] = {}
    if ru_meta:
        content_meta["ru"] = ru_meta
    if de_meta:
        content_meta["de"] = de_meta
    truncated_flag = None
    if isinstance(content, dict) and "truncated" in content:
        truncated_flag = bool(content.get("truncated"))
    if truncated_flag is not None:
        metadata.setdefault("content_truncated", truncated_flag)
    if content_meta:
        existing_meta = metadata.get("content_meta")
        if isinstance(existing_meta, dict):
            existing_meta.update(content_meta)
            metadata["content_meta"] = existing_meta
        else:
            metadata["content_meta"] = content_meta

    sidecar_info = metadata.get("sidecars")
    if not isinstance(sidecar_info, dict):
        sidecar_info = {}
    sidecar_info.setdefault("metadata", metadata_path.name)
    sidecar_info.setdefault("content_ru", ru_path.name)
    sidecar_info.setdefault("content_de", de_path.name)
    metadata["sidecars"] = sidecar_info

    metadata_path.write_text(json.dumps(metadata, ensure_ascii=False, indent=2), encoding="utf-8")
    ru_path.write_text(ru_text or "", encoding="utf-8")
    de_path.write_text(de_text or "", encoding="utf-8")

    created = {
        "metadata": str(metadata_path),
        "content_ru": str(ru_path),
        "content_de": str(de_path),
    }

    for name, path in created.items():
        if not Path(path).exists():
            logger.error(f"/fs-move: {name} sidecar missing after write: {path}")
        else:
            logger.info(f"/fs-move: sidecar created {name} → {path}")
=======
def _normalize_whitespace(text: str) -> str:
    return " ".join((text or "").split())


def _make_summary(text: str, limit: int = 400) -> str:
    normalized = _normalize_whitespace(text)
    if not normalized:
        return ""
    if len(normalized) <= limit:
        return normalized
    clipped = normalized[:limit].rsplit(" ", 1)[0]
    return clipped + "…"


def _fallback_text(lang_code: str, source_text: str) -> str:
    snippet = (source_text or "").strip()
    limit = 4000
    if len(snippet) > limit:
        snippet = snippet[:limit].rsplit("\n", 1)[0]
    if not snippet:
        snippet = "(текст отсутствует)"
    if lang_code == "ru":
        header = "⚠️ Текст не предоставлен. Автоматическая заглушка."
    elif lang_code == "de":
        header = "⚠️ Text nicht verfügbar. Automatisch erzeugter Platzhalter."
    else:
        header = "⚠️ Auto-generated placeholder text."
    return f"{header}\n\n{snippet}"


def _ensure_sidecars(dest: Path, body: MoveIn) -> Dict[str, str]:
    created: Dict[str, str] = {}
    base_dir = dest.parent
    stem = dest.stem

    metadata_payload: Dict[str, Any] = {}
    metadata_payload.update(body.metadata or {})
    metadata_payload.setdefault("original_src_path", os.path.normpath(body.src_path))
    metadata_payload.setdefault("dest_path", str(dest))
    metadata_payload.setdefault("dest_dir", str(base_dir))
    metadata_payload.setdefault("dest_name", dest.name)
    metadata_payload.setdefault("generated_at", datetime.utcnow().isoformat() + "Z")

    summaries = dict(body.summaries or {})

    content_sources: Dict[str, str] = {}
    requested_content = body.content or {}

    for lang_code in ("ru", "de"):
        bundle = requested_content.get(lang_code)
        if bundle and bundle.text:
            text_to_write = bundle.text
            source_label = bundle.source or "provided"
        else:
            text_to_write = _fallback_text(lang_code, body.source_text or "")
            source_label = "fallback"
        if not summaries.get(lang_code):
            summaries[lang_code] = _make_summary(text_to_write)

        content_path = base_dir / f"{stem}.content.{lang_code}.txt"
        content_path.write_text(text_to_write, encoding="utf-8")
        content_sources[lang_code] = source_label
        created[f"content_{lang_code}"] = str(content_path)

    metadata_payload.setdefault("summaries", summaries)
    metadata_payload.setdefault("content_sources", content_sources)
    metadata_payload.setdefault("content_truncated", bool(body.content_truncated))

    metadata_path = base_dir / f"{stem}.metadata.json"
    metadata_path.write_text(
        json.dumps(metadata_payload, ensure_ascii=False, indent=2),
        encoding="utf-8"
    )
    created["metadata"] = str(metadata_path)
>>>>>>> 28a27c3e

    return created


def _read_pdf_text(path: str) -> str:
    """Извлекает текстовый слой через PyMuPDF. Без OCR."""
    parts: List[str] = []
    with fitz.open(path) as doc:
        for page in doc:
            parts.append(page.get_text("text"))
    return "\n".join(parts).strip("\n")

def _pdf_pages(path: str) -> int:
    with fitz.open(path) as doc:
        return len(doc)

def _needs_ocr(text: str) -> bool:
    return not bool((text or "").strip())

def _ocr_via_ocrmypdf(src_pdf: str, langs: str = "deu+eng+rus", max_pages_ocr: Optional[int] = None) -> str:
    """
    Прогоняет PDF через ocrmypdf.force_ocr и возвращает ИЗВЛЕЧЁННЫЙ после этого текст.
    Не требует Poppler. Нужен установленный Tesseract-OCR (в PATH или стандартной папке).
    """
    if max_pages_ocr is not None:
        pages = _pdf_pages(src_pdf)
        if pages > max_pages_ocr:
            logger.warning(f"OCR skipped due to pages>{max_pages_ocr}: {pages}")
            # Можно реализовать частичный OCR — сейчас пропускаем.
            return ""

    tmp_out = tempfile.NamedTemporaryFile(delete=False, suffix=".pdf")
    tmp_out.close()
    try:
        logger.info(f"OCR start: langs={langs} file={src_pdf}")
        ocrmypdf.ocr(
            src_pdf,
            tmp_out.name,
            language=langs or "deu+eng+rus",
            force_ocr=True,
            progress_bar=False,
            quiet=True,
        )
        text_after = _read_pdf_text(tmp_out.name)
        logger.info(f"OCR done: {len(text_after)} chars")
        return text_after
    finally:
        try:
            os.remove(tmp_out.name)
        except Exception:
            pass

def extract_text_core(path: str, ocr_langs: Optional[str]) -> Dict:
    """Единая логика: попытка текста -> при необходимости OCR -> итоговый JSON."""
    pages = _pdf_pages(path)
    text = ""
    used_ocr = False

    logger.info(f"Extract start: {path} | pages={pages}")
    # 1) пробуем обычное извлечение
    try:
        text = _read_pdf_text(path)
        logger.info(f"Extract via text layer: {len(text)} chars")
    except Exception as e:
        logger.exception(f"PyMuPDF extract failed, will try OCR: {e}")
        text = ""

    # 2) если текста нет — OCR
    if _needs_ocr(text):
        if not ocr_langs:
            used_ocr = False
            logger.info("No text & OCR disabled → returning empty text")
        else:
            try:
                text = _ocr_via_ocrmypdf(path, ocr_langs, max_pages_ocr=None)
                used_ocr = True
            except Exception as e:
                logger.exception("OCR failed")
                raise HTTPException(
                    status_code=500,
                    detail=f"OCR failed: {e}. Make sure Tesseract is installed (Windows: C:\\Program Files\\Tesseract-OCR)."
                )

    has_text_layer = bool(text.strip())
    size_bytes = os.path.getsize(path)

    logger.info(f"Extract done: chars={len(text)} has_text_layer={has_text_layer and not used_ocr} used_ocr={used_ocr} size={size_bytes}")
    return {
        "text": text or "",
        "has_text_layer": has_text_layer and not used_ocr,  # если сделали OCR — слой уже «наш», отмечаем как не-оригинал
        "used_ocr": used_ocr,
        "pages": pages,
        "size_bytes": size_bytes,
    }

# --------------------------------------------------------------------------------------
# Endpoints
# --------------------------------------------------------------------------------------

@app.get("/health")
def health():
    logger.info("Health check")
    return {"ok": True}

@app.post("/extract-text")
async def extract_text(file: UploadFile = File(...),
                       ocr_langs: str = Form("deu+eng+rus")):
    """
    Опциональный приём файла (multipart) — полезно для ручных тестов.
    Основной путь в конвейере — /extract-text-by-path.
    """
    suffix = os.path.splitext(file.filename or "")[1].lower()
    if suffix != ".pdf":
        logger.warning(f"/extract-text: wrong suffix {suffix}")
        return JSONResponse({"error": "only .pdf accepted"}, status_code=400)

    with tempfile.NamedTemporaryFile(delete=False, suffix=".pdf") as tmp:
        data = await file.read()
        tmp.write(data)
        tmp_path = tmp.name

    logger.info(f"/extract-text: uploaded bytes={len(data)}, ocr_langs={ocr_langs}")
    try:
        result = extract_text_core(tmp_path, ocr_langs)
        result["size_bytes"] = len(data)
        return result
    finally:
        try:
            os.remove(tmp_path)
        except Exception:
            pass

@app.post("/extract-text-by-path")
def extract_text_by_path(body: ExtractByPathIn):
    incoming_path = (body.file_path or "").strip()
    if incoming_path.startswith("="):
        incoming_path = incoming_path[1:]

    try:
        resolved_path = Path(incoming_path).resolve()
    except Exception:
        logger.warning(f"/extract-text-by-path invalid path: {incoming_path}")
        return JSONResponse({"error": "invalid_path"}, status_code=400)

    if resolved_path.suffix.lower() != ".pdf":
        logger.warning(f"/extract-text-by-path wrong extension: {resolved_path}")
        return JSONResponse({"error": "only .pdf accepted"}, status_code=400)

    try:
        resolved_path.relative_to(INBOX_ROOT)
    except ValueError:
        logger.warning(f"/extract-text-by-path outside inbox: {resolved_path}")
        return JSONResponse({"error": "path_outside_inbox"}, status_code=400)

    if not resolved_path.exists():
        logger.warning(f"/extract-text-by-path not found: {resolved_path}")
        return JSONResponse({"error": "file not found"}, status_code=404)

    logger.info(f"/extract-text-by-path: {resolved_path} ocr_langs={body.ocr_langs}")
    try:
        result = extract_text_core(str(resolved_path), body.ocr_langs or "deu+eng+rus")
        return result
    except HTTPException:
        raise
    except Exception as e:
        logger.exception("extract_text_by_path unexpected failure")
        return JSONResponse({"error": "extract_failed", "detail": str(e)}, status_code=500)

def _ensure_langdetect_ready():
    """Гарантирует единоразовый прогрев профилей langdetect."""
    global LANGDETECT_READY
    if LANGDETECT_READY:
        return
    with LANGDETECT_LOCK:
        if LANGDETECT_READY:
            return
        try:
            detect_langs("This is a warmup text for langdetect.")
            LANGDETECT_READY = True
            logger.info("langdetect warmed up")
        except Exception as e:
            logger.warning(f"langdetect warmup failed: {e}")


@app.post("/lang")
def lang_detect(body: LangIn):
    text = (body.text or "").strip()
    n_chars = len(text)
    logger.info(f"/lang: {n_chars} chars")
    if not text:
        return {"detected_lang": None, "prob": 0.0}
    try:
        _ensure_langdetect_ready()
        with LANGDETECT_LOCK:
            langs = detect_langs(text)
        best = max(langs, key=lambda x: x.prob)
        result = {"detected_lang": str(best.lang), "prob": float(best.prob)}
        logger.info(f"/lang result: {result}")
        return result
    except Exception as e:
        logger.exception("/lang failed")
        return {"detected_lang": None, "prob": 0.0}

# --------------------------------------------------------------------------------------
# Console decisions (ручное подтверждение маршрута)
# --------------------------------------------------------------------------------------

DECISIONS = queue.Queue()

@app.post("/decisions/init")
def decisions_init(d: DecisionInit):
    DECISIONS.put(d.dict())
    logger.info(f"[decisions] queued: {d.request_id}, endpoints={len(d.folder_endpoints)}, suggested={bool(d.suggested_path)}")
    print(f"\n[docrouter] DECISION queued: {d.request_id} (waiting in console)")
    return {"ok": True}

def console_loop():
    while True:
        d = DECISIONS.get()
        # Печатаем «человеческое» меню в консоль (сохраняем UX), но ещё и логируем
        logger.info(f"[console] decision required for {d['request_id']}")
        print("\n================= DECISION REQUIRED =================")
        print(f"request_id: {d['request_id']}")
        print("Existing endpoints:")
        for i, p in enumerate(d["folder_endpoints"], 1):
            print(f"  [{i}] {p}")
        sugg = d.get("suggested_path") or ""
        if sugg:
            print(f"Suggested NEW path: {sugg}")
        prev = (d.get("preview_text") or "")[:1000]
        if prev:
            print("\n[TEXT PREVIEW <=1000]:")
            print(prev)
        print("\nChoose: number 1..N, or 'c' to create new (then enter path).")
        choice = input("> ").strip()
        if choice.lower() == "c":
            new_path = input(f"New path [{sugg}]: ").strip() or sugg
            body = {"request_id": d["request_id"], "selected_path": None,
                    "suggested_path": new_path, "create": True}
            logger.info(f"[console] new path chosen: {new_path}")
        else:
            try:
                idx = int(choice); sel = d["folder_endpoints"][idx-1]
                body = {"request_id": d["request_id"], "selected_path": sel,
                        "suggested_path": None, "create": False}
                logger.info(f"[console] selected existing path: {sel}")
            except Exception:
                print("Invalid choice. Re-run init if needed.", file=sys.stderr)
                logger.warning("[console] invalid choice")
                continue
        try:
            with httpx.Client(timeout=30) as client:
                client.post(d["resume_url"], json=body)
            print("[docrouter] decision sent to n8n, workflow resumed.")
            logger.info("[console] resume POSTed to n8n")
        except Exception as e:
            print(f"[docrouter] failed to POST resume: {e}", file=sys.stderr)
            logger.exception("[console] resume POST failed")

@app.on_event("startup")
def boot():
    _ensure_langdetect_ready()
    t = threading.Thread(target=console_loop, daemon=True)
    t.start()
    logger.info("Console decision thread started")

# --------------------------------------------------------------------------------------
# Final report printer
# --------------------------------------------------------------------------------------

@app.post("/print-report")
async def print_report(payload: Dict):
    fr = payload.get("final_report", payload)

    def short(s, n=1000):
        if not s: return ""
        s = str(s)
        return s if len(s) <= n else s[:n].rsplit(' ',1)[0] + "…"

    file = fr.get("file", {})
    routing = fr.get("routing", {})
    sums = fr.get("summaries", {})
    cont = fr.get("content_preview", {})

    logger.info(f"[report] status={fr.get('status')} file={file.get('original_name')} pages={file.get('pages')} lang={file.get('detected_lang')} OCR={file.get('used_ocr')}")
    print("\n========== DOC PIPELINE REPORT ==========")
    print(f"status: {fr.get('status')}")
    print(f"file:   {file.get('original_name')} | pages={file.get('pages')} | size={file.get('size_bytes')} | lang={file.get('detected_lang')} OCR={file.get('used_ocr')}")
    if routing.get("matched"):
        print(f"path:   {routing.get('selected_path')}  (conf={routing.get('confidence')})")
    else:
        if routing.get("needs_new_folder"):
            sug_path = routing.get("selected_path") or routing.get("suggested_path") or ""
            print(f"path:   NEEDS NEW → {sug_path}  (conf={routing.get('confidence')})")
        if routing.get("reason"):
            print(f"reason: {routing.get("reason")}")
    print("\n-- SUMMARY (RU) --")
    print(sums.get('ru',""))
    print("\n-- SUMMARY (DE) --")
    print(sums.get('de',""))
    print("\n-- FULL TEXT PREVIEW (RU, 1000) --")
    print(short(cont.get('ru_short') or '', 1000))
    print("\n-- FULL TEXT PREVIEW (DE, 1000) --")
    print(short(cont.get('de_short') or '', 1000))
    print("=========================================\n")
    return {"ok": True}

@app.get("/folder-endpoints")
def list_folder_endpoints():
    root = r"C:\Data\archive"
    result = []
    logger.info(f"/folder-endpoints scan: root={root}")
    if os.path.exists(root):
        try:
            for a in os.scandir(root):
                if not a.is_dir():
                    continue
                pa = os.path.join(root, a.name)
                for b in os.scandir(pa):
                    if not b.is_dir():
                        continue
                    pb = os.path.join(pa, b.name)
                    for c in os.scandir(pb):
                        if not c.is_dir():
                            continue
                        pc = os.path.join(pb, c.name)
                        for d in os.scandir(pc):
                            if d.is_dir():
                                result.append(f"{a.name}/{b.name}/{c.name}/{d.name}")
        except Exception as e:
            logger.exception("/folder-endpoints scan_failed")
            return JSONResponse({"error": "scan_failed", "detail": str(e)}, status_code=500)
    logger.info(f"/folder-endpoints: {len(result)} endpoints")
    return {"folder_endpoints": result}

def _build_tree(node: Path, base: Path) -> dict:
    out = {
        "name": node.name,
        "path_rel": str(node.relative_to(base)).replace("\\", "/") if node != base else "",
        "children": []
    }
    for d in sorted([p for p in node.iterdir() if p.is_dir()], key=lambda x: x.name.lower()):
        out["children"].append(_build_tree(d, base))
    return out

@app.get("/list-archive-tree")
def list_archive_tree(root: str = r"C:\Data\archive"):
    base = Path(root)
    logger.info(f"/list-archive-tree: root={root}")
    if not base.exists():
        return {"tree": None, "all_paths": []}

    tree = _build_tree(base, base)

    # плоский список всех относительных путей (любой глубины, не только 4)
    all_paths: list[str] = []
    def _collect(n: dict):
        if n.get("path_rel"):
            all_paths.append(n["path_rel"])
        for c in n.get("children", []):
            _collect(c)
    _collect(tree)

    # Возвращаем только tree (как сейчас ожидает n8n)
    return {"tree": tree}

@app.post("/route-apply")
def route_apply(body: RouteApplyIn):
    rel = (body.selected_path or "").strip().strip("/").replace("\\", "/")
    if not rel:
        logger.warning("/route-apply: selected_path missing")
        raise HTTPException(status_code=400, detail="selected_path is required")

    final_path = os.path.join(r"C:\Data\archive", *rel.split("/"))
    date_prefix = __import__("datetime").date.today().isoformat()
    base_name = os.path.splitext(body.inbox_name or "document.pdf")[0]
    final_name = f"{date_prefix}__{safe(base_name)}.pdf"

    logger.info(f"/route-apply: rel={rel} → final_dir={final_path}, final_name={final_name}")
    return {
        "final_rel_path": rel,
        "final_path": final_path,
        "final_name": final_name
    }

@app.post("/fs-move")
def fs_move(body: MoveIn):
    src = os.path.normpath(body.src_path)
    dest_dir_raw = (body.dest_dir or "")
    dest_dir = dest_dir_raw.lstrip("=").strip()
    dest_name = body.dest_name

    for bad in '\\/:*?"<>|':
        dest_name = dest_name.replace(bad, "_")

    if not dest_dir:
        logger.warning("/fs-move: dest_dir missing")
        raise HTTPException(status_code=400, detail="dest_dir is required")

    try:
        dest_dir_path = Path(dest_dir).resolve()
    except Exception as e:
        logger.warning(f"/fs-move: dest_dir resolve failed {dest_dir}: {e}")
        raise HTTPException(status_code=400, detail="dest_dir is invalid")

    if not dest_dir_path.is_absolute():
        logger.warning(f"/fs-move: dest_dir not absolute {dest_dir_path}")
        raise HTTPException(status_code=400, detail="dest_dir must be absolute")

    if dest_dir_path.suffix.lower() == ".pdf":
        logger.warning(f"/fs-move: dest_dir points to file {dest_dir_path}")
        raise HTTPException(status_code=400, detail="dest_dir must be a directory, not a PDF file")

    try:
        dest_dir_path.relative_to(ARCHIVE_ROOT)
    except ValueError:
        logger.warning(f"/fs-move: dest_dir outside archive {dest_dir_path}")
        raise HTTPException(status_code=400, detail="dest_dir must be inside the archive root")

    logger.info(f"/fs-move: {src} → {dest_dir_path}\\{dest_name}")
    if not os.path.exists(src):
        logger.warning(f"/fs-move: src missing {src}")
        return JSONResponse({"error": "src_missing", "path": src}, status_code=404)
    try:
        os.makedirs(dest_dir_path, exist_ok=True)
        dest = dest_dir_path / dest_name
        shutil.move(src, dest)
        dest_str = str(dest)
        logger.info(f"/fs-move: moved to {dest_str}")
<<<<<<< HEAD

        sidecars = _create_sidecars(dest, src, body.metadata, body.content)
        logger.info(f"/fs-move: sidecars ready {sidecars}")
=======
        try:
            sidecars = _ensure_sidecars(dest, body)
        except Exception as e:
            logger.exception("/fs-move: sidecar generation failed")
            raise HTTPException(status_code=500, detail=f"sidecar_generation_failed: {e}")
>>>>>>> 28a27c3e
        return {"ok": True, "dest_path": dest_str, "sidecars": sidecars}
    except Exception as e:
        logger.exception("/fs-move failed")
        return JSONResponse({"error": "move_failed", "detail": str(e)}, status_code=500)

@app.post("/fs-mkdir")
def fs_mkdir(body: MkdirIn):
    rel = (body.rel_path or "").strip().strip("/").replace("\\", "/")
    if not rel:
        logger.warning("/fs-mkdir: rel_path missing")
        raise HTTPException(status_code=400, detail="rel_path is required")

    dest_dir = os.path.join(r"C:\Data\archive", *rel.split("/"))
    try:
        os.makedirs(dest_dir, exist_ok=True)
        logger.info(f"/fs-mkdir: created {dest_dir}")
        return {"ok": True, "dest_dir": dest_dir}
    except Exception as e:
        logger.exception("/fs-mkdir failed")
        return JSONResponse({"error": "mkdir_failed", "detail": str(e)}, status_code=500)<|MERGE_RESOLUTION|>--- conflicted
+++ resolved
@@ -57,16 +57,11 @@
     src_path: str
     dest_dir: str
     dest_name: str
-<<<<<<< HEAD
-    metadata: Optional[Any] = None
-    content: Optional[Any] = None
-=======
     metadata: Optional[Dict[str, Any]] = None
     summaries: Optional[Dict[str, str]] = None
     content: Optional[Dict[str, ContentBundle]] = None
     content_truncated: Optional[bool] = None
     source_text: Optional[str] = None
->>>>>>> 28a27c3e
 
 class MkdirIn(BaseModel):
     rel_path: str  # относительный путь от C:\Data\archive (со слэшами '/')
@@ -126,124 +121,6 @@
         .replace(">", "_").replace("|", "_")[:80]
 
 
-<<<<<<< HEAD
-def _coerce_json_like(value: Any, field_name: str) -> Optional[Any]:
-    """Принимает dict/строку JSON и приводит к питоновскому объекту."""
-    if value is None:
-        return None
-    if isinstance(value, (dict, list)):
-        return value
-    if isinstance(value, BaseModel):
-        return value.model_dump()
-    if isinstance(value, str):
-        stripped = value.strip()
-        if not stripped:
-            return None
-        try:
-            return json.loads(stripped)
-        except json.JSONDecodeError:
-            logger.warning(f"/fs-move: {field_name} received a non-JSON string; keeping raw text")
-            return stripped
-    logger.warning(f"/fs-move: {field_name} has unsupported type {type(value)}; ignoring")
-    return None
-
-
-def _ensure_mapping(value: Any, field_name: str) -> Dict[str, Any]:
-    coerced = _coerce_json_like(value, field_name)
-    if coerced is None:
-        return {}
-    if isinstance(coerced, dict):
-        return coerced
-    logger.warning(f"/fs-move: {field_name} is not a dict after coercion; ignoring")
-    return {}
-
-
-def _split_content_entry(entry: Any) -> tuple[str, Dict[str, Any]]:
-    text = ""
-    meta: Dict[str, Any] = {}
-    if isinstance(entry, dict):
-        text = str(entry.get("text") or "")
-        meta = {k: v for k, v in entry.items() if k != "text"}
-    elif isinstance(entry, str):
-        text = entry
-    elif entry is not None:
-        text = str(entry)
-    return text, meta
-
-
-def _create_sidecars(dest: Path, src: str, metadata_raw: Any, content_raw: Any) -> Dict[str, str]:
-    metadata = _ensure_mapping(metadata_raw, "metadata").copy()
-    content = _ensure_mapping(content_raw, "content")
-
-    archive_rel = None
-    try:
-        archive_rel = dest.relative_to(ARCHIVE_ROOT)
-    except ValueError:
-        archive_rel = None
-
-    metadata.setdefault("pdf_name", dest.name)
-    metadata.setdefault("pdf_path", str(dest))
-    metadata.setdefault("generated_at", datetime.utcnow().isoformat() + "Z")
-
-    source_info = metadata.get("source_pdf")
-    if not isinstance(source_info, dict):
-        source_info = {}
-    source_info.setdefault("moved_from", src)
-    source_info.setdefault("archive_dir", str(dest.parent))
-    source_info.setdefault("archive_file", dest.name)
-    if archive_rel is not None:
-        source_info.setdefault("archive_rel", str(archive_rel))
-    metadata["source_pdf"] = source_info
-
-    metadata_path = dest.with_name("metadata.json")
-    ru_path = dest.with_name("content.ru.txt")
-    de_path = dest.with_name("content.de.txt")
-
-    ru_text, ru_meta = _split_content_entry(content.get("ru")) if isinstance(content, dict) else ("", {})
-    de_text, de_meta = _split_content_entry(content.get("de")) if isinstance(content, dict) else ("", {})
-
-    content_meta: Dict[str, Any] = {}
-    if ru_meta:
-        content_meta["ru"] = ru_meta
-    if de_meta:
-        content_meta["de"] = de_meta
-    truncated_flag = None
-    if isinstance(content, dict) and "truncated" in content:
-        truncated_flag = bool(content.get("truncated"))
-    if truncated_flag is not None:
-        metadata.setdefault("content_truncated", truncated_flag)
-    if content_meta:
-        existing_meta = metadata.get("content_meta")
-        if isinstance(existing_meta, dict):
-            existing_meta.update(content_meta)
-            metadata["content_meta"] = existing_meta
-        else:
-            metadata["content_meta"] = content_meta
-
-    sidecar_info = metadata.get("sidecars")
-    if not isinstance(sidecar_info, dict):
-        sidecar_info = {}
-    sidecar_info.setdefault("metadata", metadata_path.name)
-    sidecar_info.setdefault("content_ru", ru_path.name)
-    sidecar_info.setdefault("content_de", de_path.name)
-    metadata["sidecars"] = sidecar_info
-
-    metadata_path.write_text(json.dumps(metadata, ensure_ascii=False, indent=2), encoding="utf-8")
-    ru_path.write_text(ru_text or "", encoding="utf-8")
-    de_path.write_text(de_text or "", encoding="utf-8")
-
-    created = {
-        "metadata": str(metadata_path),
-        "content_ru": str(ru_path),
-        "content_de": str(de_path),
-    }
-
-    for name, path in created.items():
-        if not Path(path).exists():
-            logger.error(f"/fs-move: {name} sidecar missing after write: {path}")
-        else:
-            logger.info(f"/fs-move: sidecar created {name} → {path}")
-=======
 def _normalize_whitespace(text: str) -> str:
     return " ".join((text or "").split())
 
@@ -318,7 +195,6 @@
         encoding="utf-8"
     )
     created["metadata"] = str(metadata_path)
->>>>>>> 28a27c3e
 
     return created
 
@@ -748,17 +624,11 @@
         shutil.move(src, dest)
         dest_str = str(dest)
         logger.info(f"/fs-move: moved to {dest_str}")
-<<<<<<< HEAD
-
-        sidecars = _create_sidecars(dest, src, body.metadata, body.content)
-        logger.info(f"/fs-move: sidecars ready {sidecars}")
-=======
         try:
             sidecars = _ensure_sidecars(dest, body)
         except Exception as e:
             logger.exception("/fs-move: sidecar generation failed")
             raise HTTPException(status_code=500, detail=f"sidecar_generation_failed: {e}")
->>>>>>> 28a27c3e
         return {"ok": True, "dest_path": dest_str, "sidecars": sidecars}
     except Exception as e:
         logger.exception("/fs-move failed")
